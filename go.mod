--- conflicted
+++ resolved
@@ -1,12 +1,8 @@
 module github.com/kataras/basicauth
 
-go 1.23
+go 1.23.2
 
 require (
-<<<<<<< HEAD
 	golang.org/x/crypto v0.28.0
-=======
-	golang.org/x/crypto v0.18.0
->>>>>>> 5adf524f
 	gopkg.in/yaml.v3 v3.0.1
 )